--- conflicted
+++ resolved
@@ -22,17 +22,11 @@
     function redeem(uint256 redeemTokens) external returns (uint256) {
         underlying.transfer(msg.sender, redeemTokens);
         _burn(msg.sender, redeemTokens);
-<<<<<<< HEAD
 
-        return redeemTokens;
+        return 0;
     }
 
     function balanceOfUnderlying(address account) external view returns (uint256) {
         return underlying.balanceOf(account);
-=======
-
-        // TODO: We should prolly return actual error codes and not revert as per CERC20 spec
-        return 0;
->>>>>>> e6722c6c
     }
 }