--- conflicted
+++ resolved
@@ -312,12 +312,7 @@
             uint256 targetFloatDelta = (totalHoldings() - underlyingAmount).fmul(targetFloatPercent, 1e18);
 
             // Pull the desired amount from the withdrawal queue.
-<<<<<<< HEAD
-            // TODO: need safe cast?
-            pullFromWithdrawalQueue(uint248(floatDelta + targetFloatDelta));
-=======
             pullFromWithdrawalQueue((floatDelta + targetFloatDelta).safeCastTo224());
->>>>>>> 00c0afc0
         }
 
         // Transfer the provided amount of underlying tokens.
